#!/usr/bin/env python3

#
# (C) 2020 Geotab Inc
# (C) 2018 Volvo Cars
# (C) 2016 Jaguar Land Rover
#
# All files and artifacts in this repository are licensed under the
# provisions of the license provided by the LICENSE file in this repository.
#
#
# Convert vspec file to a platform native format.
#

import sys
import os
import vspec
import json
import getopt
import ctypes

def usage():
    print(("Usage:", sys.argv[0], "[-I include_dir] ... [-i prefix:id_file] vspec_file franca_file"))
    print ("  -I include_dir       Add include directory to search for included vspec")
    print ("                       files. Can be used multiple timees.")
    print ("\n")
    print ("  -i prefix:uuid_file  File to use for storing generated UUIDs for signals with")
    print ("                       a given path prefix. Can be used multiple times to store")
    print ("                       UUIDs for signal sub-trees in different files.")
    print ("\n")
    print (" vspec_file            The vehicle specification file to parse.")
    print (" franca_file           The file to output the Franca IDL spec to.")
    sys.exit(255)

import os.path
dllName = "c_native/cnativenodelib.so"
dllAbsPath = os.path.dirname(os.path.abspath(__file__)) + os.path.sep + dllName
_cnative = ctypes.CDLL(dllAbsPath)

#void createNativeCnode(char* fname, char* name, char* type, char* uuid, int validate, char* descr, int children, char* datatype, char* min, char* max, char* unit, char* enums, char* function);
_cnative.createNativeCnode.argtypes = (ctypes.c_char_p,ctypes.c_char_p,ctypes.c_char_p,ctypes.c_char_p,ctypes.c_int,ctypes.c_char_p,ctypes.c_int,ctypes.c_char_p,ctypes.c_char_p,ctypes.c_char_p,ctypes.c_char_p,ctypes.c_char_p,ctypes.c_char_p)

def createNativeCnode(fname, nodename, nodetype, uuid, validate, description, children, nodedatatype, nodemin, nodemax, unit, enums, function):
    global _cnative
    _cnative.createNativeCnode(fname, nodename, nodetype, uuid, validate, description, children, nodedatatype, nodemin, nodemax, unit, enums, function)


def enumString(enumList):
    enumStr = "/"
    for elem in enumList:
        enumStr += elem + "/"
    return enumStr

def create_node_legacy(key, val, b_nodename, b_nodetype, b_nodeuuid, validate, b_nodedescription, children):
    nodedatatype = ""
    nodemin = ""
    nodemax = ""
    nodeunit = ""
    nodeenum = ""
    nodefunction = ""

    if "datatype" in val:
        nodedatatype = str(val["datatype"])

    if "min" in val:
        nodemin = str(val["min"])

    if "max" in val:
        nodemax = str(val["max"])

    if "unit" in val:
        nodeunit = val["unit"]

    if "enum" in val:
        nodeenum = enumString(val["enum"])

    if "function" in val:
        nodefunction = val["function"]

    b_nodedatatype = nodedatatype.encode('utf-8')
    b_nodemin = nodemin.encode('utf-8')
    b_nodemax = nodemax.encode('utf-8')
    b_nodeunit = nodeunit.encode('utf-8')
    b_nodeenum = nodeenum.encode('utf-8')
    b_nodefunction = nodefunction.encode('utf-8')

    b_fname = args[1].encode('utf-8')

    createNativeCnode(b_fname, b_nodename, b_nodetype, b_nodeuuid, validate, b_nodedescription, children, b_nodedatatype, b_nodemin, b_nodemax, b_nodeunit, b_nodeenum, b_nodefunction)


def create_node(key, val):
    nodename = key
    b_nodename = nodename.encode('utf-8')
    nodetype = val['type']
    b_nodetype = nodetype.encode('utf-8')
    nodeuuid = val['uuid']
    b_nodeuuid = nodeuuid.encode('utf-8')
    validate = 0
    if "validate" in val:
        if val["validate"] == "write-only":
            validate = 1
        else:
            validate = 2
    nodedescription = val['description']
    b_nodedescription = nodedescription.encode('utf-8')
    validate = 0
    if "validate" in val:
<<<<<<< HEAD
        nodevalidate = val["validate"]
        if (nodevalidate == "write-only"):
                validate = 1
        elif (nodevalidate == "read-write"):
                validate = 2
=======
	nodevalidate = val["validate"]
	if (nodevalidate == "write-only"):
		validate = 1
	elif (nodevalidate == "read-write"):
		validate = 2
>>>>>>> 34de2b2f
    children = 0
    if "children" in val:
        children = len(list(val["children"].keys()))

    create_node_legacy(key, val, b_nodename, b_nodetype, b_nodeuuid, validate, b_nodedescription, children)


def traverse_tree(tree):
    # Traverse all elemnts in tree.
    for key, val in tree.items():
        # Is this a branch?
        if "children" in val:
            # Yes. Recurse
            create_node(key, val)
            traverse_tree(val['children'])
            continue
        create_node(key, val)


if __name__ == "__main__":
    #
    # Check that we have the correct arguments
    #
    opts, args= getopt.getopt(sys.argv[1:], "I:i:v:")

    # Always search current directory for include_file
    vss_version = "unspecified version"
    include_dirs = ["."]
    for o, a in opts:
        if o == "-I":
            include_dirs.append(a)
        elif o == "-v":
            vss_version = a
        elif o == "-i":
            id_spec = a.split(":")
            if len(id_spec) != 2:
                print ("ERROR: -i needs a 'prefix:id_file' argument.")
                usage()

            [prefix, file_name] = id_spec
            vspec.db_mgr.create_signal_uuid_db(prefix, file_name)
        else:
            usage()

    if len(args) != 2:
        usage()

    try:
        tree = vspec.load(args[0], include_dirs)
    except vspec.VSpecError as e:
        print(("Error: {}".format(e)))
        exit(255)

    traverse_tree(tree)<|MERGE_RESOLUTION|>--- conflicted
+++ resolved
@@ -106,19 +106,11 @@
     b_nodedescription = nodedescription.encode('utf-8')
     validate = 0
     if "validate" in val:
-<<<<<<< HEAD
         nodevalidate = val["validate"]
         if (nodevalidate == "write-only"):
                 validate = 1
         elif (nodevalidate == "read-write"):
                 validate = 2
-=======
-	nodevalidate = val["validate"]
-	if (nodevalidate == "write-only"):
-		validate = 1
-	elif (nodevalidate == "read-write"):
-		validate = 2
->>>>>>> 34de2b2f
     children = 0
     if "children" in val:
         children = len(list(val["children"].keys()))
