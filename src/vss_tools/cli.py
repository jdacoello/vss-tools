# Copyright (c) 2025 Contributors to COVESA
#
# This program and the accompanying materials are made available under the
# terms of the Mozilla Public License 2.0 which is available at
# https://www.mozilla.org/en-US/MPL/2.0/
#
# SPDX-License-Identifier: MPL-2.0

import logging
from pathlib import Path

import rich_click as click

import vss_tools.cli_options as clo
from vss_tools import log
from vss_tools.lazy_group import LazyGroup


@click.group(context_settings={"auto_envvar_prefix": "vss_tools"}, invoke_without_command=True)
@clo.log_level_opt
@clo.log_file_opt
@click.version_option()
@click.pass_context
def cli(ctx: click.Context, log_level: str, log_file: Path):
    if ctx.invoked_subcommand is None:
        click.echo(ctx.get_help())
    if log_file:
        file_handler = logging.FileHandler(log_file, mode="w")
        file_handler.setFormatter(logging.Formatter("%(asctime)s:%(levelname)s:%(message)s"))
        log.addHandler(file_handler)

    log.setLevel(log_level)


@cli.group(
    cls=LazyGroup,
    lazy_subcommands={
        "apigear": "vss_tools.exporters.apigear:cli",
        "binary": "vss_tools.exporters.binary:cli",
        "csv": "vss_tools.exporters.csv:cli",
        "ddsidl": "vss_tools.exporters.ddsidl:cli",
        "franca": "vss_tools.exporters.franca:cli",
        "plantuml": "vss_tools.exporters.plantuml:cli",
        "graphql": "vss_tools.exporters.graphql:cli",
        "id": "vss_tools.exporters.id:cli",
        "json": "vss_tools.exporters.json:cli",
        "jsonschema": "vss_tools.exporters.jsonschema:cli",
        "protobuf": "vss_tools.exporters.protobuf:cli",
        "yaml": "vss_tools.exporters.yaml:cli",
        "tree": "vss_tools.exporters.tree:cli",
        "samm": "vss_tools.exporters.samm:cli",
        "go": "vss_tools.exporters.go:cli",
<<<<<<< HEAD
        "s2dm": "vss_tools.exporters.s2dm:cli",
=======
        "ros2interface": "vss_tools.exporters.ros2interface:cli",
>>>>>>> 0237605e
    },
)
@click.pass_context
def export(ctx: click.Context):
    """
    Export a vspec to a chosen format
    """
    if ctx.invoked_subcommand is None:
        click.echo(ctx.get_help())<|MERGE_RESOLUTION|>--- conflicted
+++ resolved
@@ -50,11 +50,8 @@
         "tree": "vss_tools.exporters.tree:cli",
         "samm": "vss_tools.exporters.samm:cli",
         "go": "vss_tools.exporters.go:cli",
-<<<<<<< HEAD
         "s2dm": "vss_tools.exporters.s2dm:cli",
-=======
         "ros2interface": "vss_tools.exporters.ros2interface:cli",
->>>>>>> 0237605e
     },
 )
 @click.pass_context
